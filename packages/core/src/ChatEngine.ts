<<<<<<< HEAD
import { BaseChatModel, ChatMessage, OpenAI, ChatResponse } from "./LLM";
=======
import { BaseChatModel, BaseMessage, ChatOpenAI } from "./LanguageModel";
>>>>>>> 2f468ab1
import { TextNode } from "./Node";
import {
  SimplePrompt,
  contextSystemPrompt,
  defaultCondenseQuestionPrompt,
  messagesToHistoryStr,
} from "./Prompt";
import { BaseQueryEngine } from "./QueryEngine";
import { Response } from "./Response";
import { BaseRetriever } from "./Retriever";
import { ServiceContext, serviceContextFromDefaults } from "./ServiceContext";
import { v4 as uuidv4 } from "uuid";
import { Event } from "./callbacks/CallbackManager";

interface ChatEngine {
  chatRepl(): void;

  achat(message: string, chatHistory?: ChatMessage[]): Promise<Response>;

  reset(): void;
}

export class SimpleChatEngine implements ChatEngine {
  chatHistory: ChatMessage[];
  llm: BaseChatModel;

  constructor(init?: Partial<SimpleChatEngine>) {
    this.chatHistory = init?.chatHistory ?? [];
<<<<<<< HEAD
    this.llm = init?.llm ?? new OpenAI();
=======
    this.llm = init?.llm ?? new ChatOpenAI({ model: "gpt-3.5-turbo" });
>>>>>>> 2f468ab1
  }

  chatRepl() {
    throw new Error("Method not implemented.");
  }

  async achat(message: string, chatHistory?: ChatMessage[]): Promise<Response> {
    chatHistory = chatHistory ?? this.chatHistory;
    chatHistory.push({ content: message, role: "user" });
    const response = await this.llm.agenerate(chatHistory);
    chatHistory.push({
      content: response.generations[0][0].text,
      role: "assistant",
    });
    this.chatHistory = chatHistory;
    return new Response(response.generations[0][0].text);
  }

  reset() {
    this.chatHistory = [];
  }
}

export class CondenseQuestionChatEngine implements ChatEngine {
  queryEngine: BaseQueryEngine;
  chatHistory: ChatMessage[];
  serviceContext: ServiceContext;
  condenseMessagePrompt: SimplePrompt;

  constructor(init: {
    queryEngine: BaseQueryEngine;
    chatHistory: ChatMessage[];
    serviceContext?: ServiceContext;
    condenseMessagePrompt?: SimplePrompt;
  }) {
    this.queryEngine = init.queryEngine;
    this.chatHistory = init?.chatHistory ?? [];
    this.serviceContext =
      init?.serviceContext ?? serviceContextFromDefaults({});
    this.condenseMessagePrompt =
      init?.condenseMessagePrompt ?? defaultCondenseQuestionPrompt;
  }

  private async acondenseQuestion(
    chatHistory: ChatMessage[],
    question: string
  ) {
    const chatHistoryStr = messagesToHistoryStr(chatHistory);

    return this.serviceContext.llmPredictor.apredict(
      defaultCondenseQuestionPrompt,
      {
        question: question,
        chat_history: chatHistoryStr,
      }
    );
  }

  async achat(
    message: string,
    chatHistory?: ChatMessage[] | undefined
  ): Promise<Response> {
    chatHistory = chatHistory ?? this.chatHistory;

    const condensedQuestion = await this.acondenseQuestion(
      chatHistory,
      message
    );

    const response = await this.queryEngine.aquery(condensedQuestion);

    chatHistory.push({ content: message, role: "user" });
    chatHistory.push({ content: response.response, role: "assistant" });

    return response;
  }

  chatRepl() {
    throw new Error("Method not implemented.");
  }

  reset() {
    this.chatHistory = [];
  }
}

export class ContextChatEngine implements ChatEngine {
  retriever: BaseRetriever;
  chatModel: BaseChatModel;
  chatHistory: ChatMessage[];

  constructor(init: {
    retriever: BaseRetriever;
    chatModel?: BaseChatModel;
    chatHistory?: ChatMessage[];
  }) {
    this.retriever = init.retriever;
<<<<<<< HEAD
    this.chatModel = init.chatModel ?? new OpenAI("gpt-3.5-turbo-16k");
=======
    this.chatModel =
      init.chatModel ?? new ChatOpenAI({ model: "gpt-3.5-turbo-16k" });
>>>>>>> 2f468ab1
    this.chatHistory = init?.chatHistory ?? [];
  }

  chatRepl() {
    throw new Error("Method not implemented.");
  }

  async achat(message: string, chatHistory?: ChatMessage[] | undefined) {
    chatHistory = chatHistory ?? this.chatHistory;

    const parentEvent: Event = {
      id: uuidv4(),
      type: "wrapper",
      tags: ["final"],
    };
    const sourceNodesWithScore = await this.retriever.aretrieve(
      message,
      parentEvent
    );

    const systemMessage: ChatMessage = {
      content: contextSystemPrompt({
        context: sourceNodesWithScore
          .map((r) => (r.node as TextNode).text)
          .join("\n\n"),
      }),
      role: "system",
    };

    chatHistory.push({ content: message, role: "user" });

    const response = await this.chatModel.agenerate(
      [systemMessage, ...chatHistory],
      parentEvent
    );
    const text = response.generations[0][0].text;

    chatHistory.push({ content: text, role: "assistant" });

    this.chatHistory = chatHistory;

    return new Response(
      text,
      sourceNodesWithScore.map((r) => r.node)
    );
  }

  reset() {
    this.chatHistory = [];
  }
}<|MERGE_RESOLUTION|>--- conflicted
+++ resolved
@@ -1,8 +1,4 @@
-<<<<<<< HEAD
 import { BaseChatModel, ChatMessage, OpenAI, ChatResponse } from "./LLM";
-=======
-import { BaseChatModel, BaseMessage, ChatOpenAI } from "./LanguageModel";
->>>>>>> 2f468ab1
 import { TextNode } from "./Node";
 import {
   SimplePrompt,
@@ -31,11 +27,7 @@
 
   constructor(init?: Partial<SimpleChatEngine>) {
     this.chatHistory = init?.chatHistory ?? [];
-<<<<<<< HEAD
     this.llm = init?.llm ?? new OpenAI();
-=======
-    this.llm = init?.llm ?? new ChatOpenAI({ model: "gpt-3.5-turbo" });
->>>>>>> 2f468ab1
   }
 
   chatRepl() {
@@ -133,12 +125,7 @@
     chatHistory?: ChatMessage[];
   }) {
     this.retriever = init.retriever;
-<<<<<<< HEAD
     this.chatModel = init.chatModel ?? new OpenAI("gpt-3.5-turbo-16k");
-=======
-    this.chatModel =
-      init.chatModel ?? new ChatOpenAI({ model: "gpt-3.5-turbo-16k" });
->>>>>>> 2f468ab1
     this.chatHistory = init?.chatHistory ?? [];
   }
 
