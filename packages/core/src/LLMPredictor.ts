import { OpenAI } from "./LLM";
import { SimplePrompt } from "./Prompt";
import { CallbackManager, Event } from "./callbacks/CallbackManager";

// TODO change this to LLM class
export interface BaseLLMPredictor {
  getLlmMetadata(): Promise<any>;
  apredict(
    prompt: string | SimplePrompt,
    input?: Record<string, string>,
    parentEvent?: Event
  ): Promise<string>;
}

// TODO change this to LLM class
export class ChatGPTLLMPredictor implements BaseLLMPredictor {
  model: string;
  retryOnThrottling: boolean;
<<<<<<< HEAD
  languageModel: OpenAI;
=======
  languageModel: ChatOpenAI;
  callbackManager?: CallbackManager;
>>>>>>> 2f468ab1

  constructor(
    props:
      | {
          model?: string;
          retryOnThrottling?: boolean;
          callbackManager?: CallbackManager;
          languageModel?: ChatOpenAI;
        }
      | undefined = undefined
  ) {
    const {
      model = "gpt-3.5-turbo",
      retryOnThrottling = true,
      callbackManager,
      languageModel,
    } = props || {};
    this.model = model;
    this.callbackManager = callbackManager;
    this.retryOnThrottling = retryOnThrottling;

<<<<<<< HEAD
    this.languageModel = new OpenAI(this.llm);
=======
    this.languageModel =
      languageModel ??
      new ChatOpenAI({
        model: this.model,
        callbackManager: this.callbackManager,
      });
>>>>>>> 2f468ab1
  }

  async getLlmMetadata() {
    throw new Error("Not implemented yet");
  }

  async apredict(
    prompt: string | SimplePrompt,
    input?: Record<string, string>,
    parentEvent?: Event
  ): Promise<string> {
    if (typeof prompt === "string") {
<<<<<<< HEAD
      const result = await this.languageModel.acomplete([
        {
          content: prompt,
          role: "user",
        },
      ]);
=======
      const result = await this.languageModel.agenerate(
        [
          {
            content: prompt,
            type: "human",
          },
        ],
        parentEvent
      );
>>>>>>> 2f468ab1
      return result.generations[0][0].text;
    } else {
      return this.apredict(prompt(input ?? {}));
    }
  }
}<|MERGE_RESOLUTION|>--- conflicted
+++ resolved
@@ -16,12 +16,8 @@
 export class ChatGPTLLMPredictor implements BaseLLMPredictor {
   model: string;
   retryOnThrottling: boolean;
-<<<<<<< HEAD
   languageModel: OpenAI;
-=======
-  languageModel: ChatOpenAI;
   callbackManager?: CallbackManager;
->>>>>>> 2f468ab1
 
   constructor(
     props:
@@ -29,7 +25,7 @@
           model?: string;
           retryOnThrottling?: boolean;
           callbackManager?: CallbackManager;
-          languageModel?: ChatOpenAI;
+          languageModel?: OpenAI;
         }
       | undefined = undefined
   ) {
@@ -43,16 +39,12 @@
     this.callbackManager = callbackManager;
     this.retryOnThrottling = retryOnThrottling;
 
-<<<<<<< HEAD
-    this.languageModel = new OpenAI(this.llm);
-=======
     this.languageModel =
       languageModel ??
-      new ChatOpenAI({
+      new OpenAI({
         model: this.model,
         callbackManager: this.callbackManager,
       });
->>>>>>> 2f468ab1
   }
 
   async getLlmMetadata() {
@@ -65,24 +57,13 @@
     parentEvent?: Event
   ): Promise<string> {
     if (typeof prompt === "string") {
-<<<<<<< HEAD
       const result = await this.languageModel.acomplete([
         {
           content: prompt,
           role: "user",
         },
+        parentEvent,
       ]);
-=======
-      const result = await this.languageModel.agenerate(
-        [
-          {
-            content: prompt,
-            type: "human",
-          },
-        ],
-        parentEvent
-      );
->>>>>>> 2f468ab1
       return result.generations[0][0].text;
     } else {
       return this.apredict(prompt(input ?? {}));
