--- conflicted
+++ resolved
@@ -26,21 +26,13 @@
     "wink-nlp": "^1.14.3"
   },
   "devDependencies": {
-<<<<<<< HEAD
-    "@types/lodash": "^4.14.200",
-    "@types/node": "^18.18.8",
-    "@types/papaparse": "^5.3.10",
-    "@types/pdf-parse": "^1.1.3",
-    "@types/pg": "^8.10.7",
-    "@types/uuid": "^9.0.6",
-=======
     "@types/crypto-js": "^4.2.1",
     "@types/lodash": "^4.14.202",
     "@types/node": "^18.18.12",
     "@types/papaparse": "^5.3.13",
     "@types/pdf-parse": "^1.1.4",
+    "@types/pg": "^8.10.7",
     "@types/uuid": "^9.0.7",
->>>>>>> d11eacea
     "node-stdlib-browser": "^1.2.0",
     "tsup": "^7.2.0",
     "typescript": "^5.3.2"
